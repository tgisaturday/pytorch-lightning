# Copyright The PyTorch Lightning team.
#
# Licensed under the Apache License, Version 2.0 (the "License");
# you may not use this file except in compliance with the License.
# You may obtain a copy of the License at
#
#     http://www.apache.org/licenses/LICENSE-2.0
#
# Unless required by applicable law or agreed to in writing, software
# distributed under the License is distributed on an "AS IS" BASIS,
# WITHOUT WARRANTIES OR CONDITIONS OF ANY KIND, either express or implied.
# See the License for the specific language governing permissions and
# limitations under the License.
import math
import os
import random
from collections.abc import Iterable
from typing import Optional
from unittest import mock

import numpy as np
import pytest
import torch
import torch.distributed as dist
import torch.multiprocessing as mp
from torch.utils.data import BatchSampler, DistributedSampler, RandomSampler, SequentialSampler
from torch.utils.data._utils.worker import get_worker_info
from torch.utils.data.dataloader import DataLoader, default_collate
from torch.utils.data.dataset import Dataset, IterableDataset

import tests.helpers.utils as tutils
from pytorch_lightning import Callback, seed_everything, Trainer
from pytorch_lightning.trainer.supporters import CombinedLoader
<<<<<<< HEAD
from pytorch_lightning.utilities.auto_restart import (
    CaptureIterableDataset,
    dataloader_load_state_dict,
    dataloader_to_state_dict,
=======
from pytorch_lightning.utilities.apply_func import apply_to_collection
from pytorch_lightning.utilities.auto_restart import (
    _dataloader_load_state_dict,
    _dataloader_to_state_dict,
    CaptureIterableDataset,
>>>>>>> 299e2899
    FastForwardSampler,
)
from pytorch_lightning.utilities.enums import AutoRestartBatchKeys
from pytorch_lightning.utilities.exceptions import MisconfigurationException
<<<<<<< HEAD
=======
from pytorch_lightning.utilities.imports import _fault_tolerant_enabled
>>>>>>> 299e2899
from tests.helpers.boring_model import BoringModel
from tests.helpers.runif import RunIf


# Credit to PyTorch Team.
# Taken from:
# https://github.com/pytorch/pytorch/blob/3b977a0d2834d300c0301a0c6af98c8e939019ce/torch/utils/data/_utils/worker.py#L151
# Not available until torch 1.9.0
def _generate_state(base_seed, worker_id):
    INIT_A = 0x43B0D7E5
    MULT_A = 0x931E8875
    INIT_B = 0x8B51F9DD
    MULT_B = 0x58F38DED
    MIX_MULT_L = 0xCA01F9DD
    MIX_MULT_R = 0x4973F715
    XSHIFT = 4 * 8 // 2
    MASK32 = 0xFFFFFFFF

    entropy = [worker_id, base_seed & MASK32, base_seed >> 32, 0]
    pool = [0] * 4

    hash_const_A = INIT_A

    def hash(value):
        nonlocal hash_const_A
        value = (value ^ hash_const_A) & MASK32
        hash_const_A = (hash_const_A * MULT_A) & MASK32
        value = (value * hash_const_A) & MASK32
        value = (value ^ (value >> XSHIFT)) & MASK32
        return value

    def mix(x, y):
        result_x = (MIX_MULT_L * x) & MASK32
        result_y = (MIX_MULT_R * y) & MASK32
        result = (result_x - result_y) & MASK32
        result = (result ^ (result >> XSHIFT)) & MASK32
        return result

    # Add in the entropy to the pool.
    for i in range(len(pool)):
        pool[i] = hash(entropy[i])

    # Mix all bits together so late bits can affect earlier bits.
    for i_src in range(len(pool)):
        for i_dst in range(len(pool)):
            if i_src != i_dst:
                pool[i_dst] = mix(pool[i_dst], hash(pool[i_src]))

    hash_const_B = INIT_B
    state = []
    for i_dst in range(4):
        data_val = pool[i_dst]
        data_val = (data_val ^ hash_const_B) & MASK32
        hash_const_B = (hash_const_B * MULT_B) & MASK32
        data_val = (data_val * hash_const_B) & MASK32
        data_val = (data_val ^ (data_val >> XSHIFT)) & MASK32
        state.append(data_val)
    return state


@RunIf(min_torch="1.7.0")
@pytest.mark.parametrize("env_setting,expected", [("0", False), ("1", True)])
def test_fault_tolerant_enabled(env_setting, expected):
    with mock.patch.dict(os.environ, {"PL_FAULT_TOLERANT_TRAINING": env_setting}):
        assert _fault_tolerant_enabled() == expected


def test_fast_forward_getattr():
    dataset = range(15)
    sampler = SequentialSampler(dataset)
    batch_sampler = BatchSampler(sampler, 3, False)
    index_batch_sampler = FastForwardSampler(batch_sampler)

    assert index_batch_sampler.batch_size == 3
    assert index_batch_sampler.sampler == sampler


def test_fast_forward_on_batch_sampler():
    """
    This test ensures ``FastForwardSampler`` applied to ``BatchSampler`` correctly retrived
    the right next batch on restart.
    """
    dataset = range(15)
    sampler = SequentialSampler(dataset)
    batch_sampler = BatchSampler(sampler, 3, False)
    index_batch_sampler = FastForwardSampler(batch_sampler)

    assert isinstance(index_batch_sampler, Iterable)

    index_batch_sampler_iter = iter(index_batch_sampler)

    assert next(index_batch_sampler_iter) == [0, 1, 2]
    assert next(index_batch_sampler_iter) == [3, 4, 5]

    state_dict = index_batch_sampler.state_dict(2)

    index_batch_sampler = FastForwardSampler(batch_sampler)
    index_batch_sampler.load_state_dict(state_dict)

    index_batch_sampler_iter = iter(index_batch_sampler)
    assert next(index_batch_sampler_iter) == [6, 7, 8]


def test_fast_forward_on_sequential_sampler():
    """
    This test ensures ``FastForwardSampler`` applied to ``SequentialSampler`` correctly retrived
    the right next batch on restart.
    """
    dataset = range(15)
    sequential_sampler = SequentialSampler(dataset)
    sampler = FastForwardSampler(sequential_sampler)
    sampler.setup(3)
    batch_sampler = BatchSampler(sampler, 3, False)

    batch_sampler_iter = iter(batch_sampler)

    assert next(batch_sampler_iter) == [0, 1, 2]
    assert next(batch_sampler_iter) == [3, 4, 5]

    state_dict = sampler.state_dict(2)
    assert state_dict[0]["current_iteration"] == 6

    sampler.load_state_dict(state_dict)

    batch_sampler_iter = iter(batch_sampler)
    assert next(batch_sampler_iter) == [6, 7, 8]


@pytest.mark.skipif(torch.cuda.is_available(), reason="todo (tchaton) Need more investigation")
def test_fast_forward_on_random_sampler():
    """
    This test ensures ``FastForwardSampler`` applied to ``RandomSampler`` correctly retrived
    the right next batch on restart.
    """
    seed = 42
    seed_everything(42)

    dataset = range(15)
    generator = torch.Generator().manual_seed(seed)
    values = list(RandomSampler(dataset, generator=generator))

    generator = torch.Generator().manual_seed(seed)
    random_sampler = RandomSampler(dataset, generator=generator)
    sampler = FastForwardSampler(random_sampler)
    sampler.setup(3)
    batch_sampler = BatchSampler(sampler, 3, False)

    batch_sampler_iter = iter(batch_sampler)

    assert next(batch_sampler_iter) == values[:3]
    assert next(batch_sampler_iter) == values[3:6]
    assert next(batch_sampler_iter) == values[6:9]

    state_dict = sampler.state_dict(3)
    assert state_dict[0]["current_iteration"] == 9
    state_dict[0]["current_iteration"] = 6

    seed_everything(42)
    generator = torch.Generator().manual_seed(seed)
    random_sampler = RandomSampler(dataset, generator=generator)
    sampler = FastForwardSampler(random_sampler)
    sampler.setup(3)
    batch_sampler = BatchSampler(sampler, 3, False)
    sampler.load_state_dict(state_dict)

    batch_sampler_iter = iter(batch_sampler)
    assert next(batch_sampler_iter) == values[6:9]
    has_raised = False
    try:
        for _ in range(5):
            next(batch_sampler_iter)
    except StopIteration:
        has_raised = True
        assert sampler._current_iteration == 0
        sampler.load_state_dict(sampler.state_dict(0))
    assert has_raised


class RangeIterableDataset(IterableDataset):
<<<<<<< HEAD

    def __init__(
        self,
        data,
        num_workers: int,
        batch_size: int,
        is_in_workers: bool,
        state_dict=None,
        attr_name: str = "iter_sampler"
    ):
=======
    def __init__(self, data, num_workers: int, batch_size: int, state_dict=None, attr_name: str = "iter_sampler"):
>>>>>>> 299e2899
        self.data = list(data)
        self.batch_size = batch_size
        self.num_workers = num_workers
        self.state_dict = state_dict
        self.attr_name = attr_name

    def __iter__(self):
        worker_info = get_worker_info()
        if worker_info and self.num_workers == 2:
            id = worker_info.id
            num_samples = len(self.data)
            if id == 0:
                self.data = list(self.data)[: num_samples // 2]
            else:
                self.data = list(self.data)[num_samples // 2 :]
            self.user_sampler = RandomSampler(self.data)
        else:
            self.user_sampler = RandomSampler(self.data)

        setattr(self, self.attr_name, iter(self.user_sampler))
        return self

    def __next__(self):
        iter_sampler = getattr(self, self.attr_name)
        return self.data[next(iter_sampler)]


@pytest.mark.skipif(torch.cuda.is_available(), reason="This test takes around 30 sec and should be skipped in Azure CI")
@pytest.mark.parametrize("num_workers", [0, 1, 2])
def test_fast_forward_sampler_over_iterative_dataset(num_workers):
    """
    This test ensures ``FastForwardSampler`` and ``CaptureIterableDataset`` are properly being
    used to capture workers states.
    """
    batch_size = 3
    initial_seed = seed_everything(42)
    generator = torch.Generator()
    generator.manual_seed(initial_seed)
    dataset = RangeIterableDataset(range(20), num_workers, batch_size, True)
    dataset = CaptureIterableDataset(dataset)

    dataloader = DataLoader(dataset, batch_size=batch_size, num_workers=num_workers, generator=generator)
    Trainer._add_sampler_metadata_collate(dataloader)

    iter_dataloader = iter(dataloader)
    batches = []
    for _ in range(5):
        batches.append(next(iter_dataloader))

    # restarting on batch_1 and getting 3 extra batches

    state_dict = {"iter_sampler": {}}
    for batch in batches[:2]:
        batch, _state_dict = CaptureIterableDataset.extract_samplers_state_dict_from_batch(batch)
        for k, v in _state_dict[0].items():
            state_dict[k].update(v)

    assert len(state_dict["iter_sampler"]) == (num_workers if num_workers > 1 else 1)

    initial_seed = seed_everything(42)
    generator.manual_seed(initial_seed)
    dataset = RangeIterableDataset(range(20), num_workers, batch_size, state_dict=state_dict)
    dataset = CaptureIterableDataset(dataset)
    dataset.load_state_dict(state_dict)
    dataloader = DataLoader(dataset, batch_size=batch_size, num_workers=num_workers, generator=generator)
    Trainer._add_sampler_metadata_collate(dataloader)

    iter_dataloader = iter(dataloader)
    batches_restart = []
    for _ in range(3):
        batches_restart.append(next(iter_dataloader))

    assert torch.equal(batches_restart[0]["data"], batches[2]["data"])
    assert torch.equal(batches_restart[1]["data"], batches[3]["data"])
    assert torch.equal(batches_restart[2]["data"], batches[4]["data"])


def _setup_ddp(rank, worldsize):
    os.environ["MASTER_ADDR"] = "localhost"

    # initialize the process group
    dist.init_process_group("gloo", rank=rank, world_size=worldsize)


def _test_fast_forward_sampler_with_distributed_sampler(rank, worldsize):
    _setup_ddp(rank, worldsize)

    initial_seed = seed_everything(42)

    generator = torch.Generator()
    generator.manual_seed(initial_seed)

    num_workers = 2
    batch_size = 4

    dataset = range(30)
    sampler = FastForwardSampler(DistributedSampler(dataset, num_replicas=worldsize, rank=rank, seed=initial_seed))
    sampler.setup(batch_size)
    dataloader = DataLoader(
        dataset, batch_size=batch_size, num_workers=num_workers, generator=generator, sampler=sampler
    )

    iter_dataloader = iter(dataloader)

    num_yielded = 0
    batches = []
    while True:
        try:
            batches.append(next(iter_dataloader))
            num_yielded += 1
        except StopIteration:
            break

    expected = torch.tensor([17, 27, 24]) if rank == 0 else torch.tensor([19, 5, 3])
    assert torch.equal(batches[-1], expected)

    assert sampler.state_dict(num_yielded)[0]["current_iteration"] == 16

    reload_state_dict = sampler.state_dict(num_yielded - 1)
    assert reload_state_dict[0]["current_iteration"] == 12

    sampler = FastForwardSampler(DistributedSampler(dataset, num_replicas=worldsize, rank=rank, seed=initial_seed))
    sampler.setup(batch_size)
    sampler.load_state_dict(reload_state_dict)
    dataloader = DataLoader(
        dataset, batch_size=batch_size, num_workers=num_workers, generator=generator, sampler=sampler
    )

    iter_dataloader = iter(dataloader)

    batches = []
    while True:
        try:
            batches.append(next(iter_dataloader))
        except StopIteration:
            break

    assert torch.equal(batches[-1], expected)
    assert sampler.state_dict(num_yielded)[0]["current_iteration"] == 16


@pytest.mark.skipif(torch.cuda.is_available(), reason="This test takes around 25 sec and should be skipped in Azure CI")
@RunIf(skip_windows=True)
def test_fast_forward_sampler_with_distributed_sampler():
    """Make sure result logging works with DDP"""
    tutils.set_random_master_port()
    worldsize = 2
    mp.spawn(_test_fast_forward_sampler_with_distributed_sampler, args=(worldsize,), nprocs=worldsize)


class MetaLearningDataset(IterableDataset):
    def __init__(
        self,
        dataset: Dataset,
        batch_size: int,
        drop_last: bool,
        task_num_classes: int = 5,
        num_workers: Optional[int] = None,
        global_rank: Optional[int] = None,
        world_size: Optional[int] = None,
        initial_seed: Optional[int] = None,
        shuffle: bool = True,
        debugging: bool = False,
    ):
        self.dataset = dataset
        self.batch_size = batch_size
        self.drop_last = drop_last
        self.num_workers = num_workers or 1
        self.global_rank = global_rank
        self.world_size = world_size
        self.task_num_classes = task_num_classes
        self.labels = labels = getattr(dataset, "labels")
        self.initial_seed = initial_seed
        self.generator: Optional[torch.Generator] = None
        self.current_task_iteration = 0
        self.shuffle = shuffle
        self.debugging = debugging

        if labels is None:
            raise MisconfigurationException(f"Provided {self.dataset} should have an attribute labels.")

        if len(labels) != len(dataset):
            raise MisconfigurationException("Found provided ``labels`` don't match the dataset length.")

        if (isinstance(global_rank, int) and world_size is None) or (
            isinstance(world_size, int) and global_rank is None
        ):
            raise MisconfigurationException("Both ``world_size`` and ``global_rank`` should be provided !")

        self.unique_labels = np.unique(self.labels)

    @property
    def worker_id(self) -> int:
        worker_info = get_worker_info()
        return worker_info.id if worker_info else 0

    @property
    def is_distributed(self) -> bool:
        return self.world_size is not None and self.world_size > 1

    def set_seed(self, shared: bool = False):
        initial_seed = self.initial_seed + self.current_task_iteration
        if shared:
            seed = initial_seed
            np_seed = _generate_state(initial_seed, 0)
        else:
            seed = initial_seed + self.worker_id + self.global_rank + self.current_task_iteration
            np_seed = _generate_state(initial_seed, self.worker_id + self.global_rank)

        random.seed(seed)
        torch.manual_seed(seed)
        np.random.seed(np_seed)

    def sample_task_indices(self):
        self.set_seed(shared=True)
        self.selected_indexes = np.random.choice(self.unique_labels, self.task_num_classes, replace=False)
        self.selected_indexes.sort()

        # subset of indices from the entire dataset where the labels are actually among the
        # task_num_classes selected_indexes

        self.task_indices = np.arange(len(self.dataset))[np.in1d(self.labels, self.selected_indexes)]
        self.task_length = len(self.task_indices)
        self.set_seed(shared=False)

    @property
    def worker_rank(self) -> int:
        worker_id = self.worker_id
        is_global_zero = self.global_rank == 0
        return self.global_rank + worker_id + int(not is_global_zero)

    def create_sampler(self):
        data = range(self.task_length)
        if self.world_size == 1 and self.num_workers in (0, 1):
            if self.shuffle:
                self.sampler = RandomSampler(data, generator=self.generator)
            else:
                self.sampler = SequentialSampler(data)
        else:
            num_workers = 1 if self.num_workers in (None, 0) else self.num_workers
            num_replicas = num_workers * self.world_size
            current_seed = self.initial_seed + self.current_task_iteration
            self.sampler = DistributedSampler(
                data, num_replicas=num_replicas, rank=self.worker_rank, shuffle=self.shuffle, seed=current_seed
            )

    def __iter__(self):
        if self.generator is None:
            self.generator = torch.Generator().manual_seed(self.initial_seed)
        self.sample_task_indices()
        self.create_sampler()
        self.batch_sampler = BatchSampler(self.sampler, batch_size=self.batch_size, drop_last=self.drop_last)
        self.iter_sampler = iter(self.batch_sampler)
        self.is_first_batch = True
        self.current_task_iteration += 1
        return self

    def increment_iteration(self):
        self.current_task_iteration += 1

    def __next__(self):
        # this is optional, but useful to accumulate gradient over the entire task.
        is_first_batch = self.is_first_batch if self.debugging else (self.is_first_batch and self.worker_id == 0)
        if is_first_batch:
            self.is_first_batch = False
            return {"task_length": len(self.batch_sampler), "selected_indexes": self.selected_indexes}

        random_indices = next(self.iter_sampler)
        task_indices = [self.task_indices[idx] for idx in random_indices]
        return default_collate([self.dataset[idx] for idx in task_indices])


class ClassificationDataset(Dataset):
    def __init__(self, inputs, labels):
        self.inputs = inputs
        self.labels = labels
        assert len(self.inputs) == len(self.labels)

    def __getitem__(self, index):
        return (self.inputs[index], self.labels[index])

    def __len__(self):
        return len(self.inputs)


def _test_fast_forward_sampler_with_distributed_sampler_and_iterative_dataset(rank, worldsize):
    if worldsize > 1:
        _setup_ddp(rank, worldsize)

    def all_gather(tensor, world_size):
        tensor_list = [torch.zeros_like(tensor, dtype=torch.int64) for _ in range(world_size)]
        torch.distributed.all_gather(tensor_list, tensor)
        return tensor_list

    initial_seed = seed_everything(42)

    generator = torch.Generator()
    generator.manual_seed(initial_seed)

    num_workers = 2
    batch_size = 4
    dataset_length = 60
    num_classes = 10

    labels = np.random.randint(0, num_classes, dataset_length)

    dataset = ClassificationDataset(range(dataset_length), labels)
    dataset = MetaLearningDataset(
        dataset,
        batch_size=batch_size,
        drop_last=True,
        num_workers=num_workers,
        global_rank=rank,
        world_size=worldsize,
        initial_seed=initial_seed,
        debugging=True,
        shuffle=True,
    )
    dataset = CaptureIterableDataset(dataset)
    dataloader = DataLoader(dataset, num_workers=num_workers, batch_size=1, generator=generator)
    Trainer._add_sampler_metadata_collate(dataloader)

    epoch_results = []
    for _ in range(2):
        iter_dataloader = iter(dataloader)
        batches = []
        while True:
            try:
                batches.append(next(iter_dataloader))
            except StopIteration:
                break
        epoch_results.append(batches)
        dataloader.dataset.dataset.current_task_iteration += 1

    assert len(epoch_results) == 2

    assert len(epoch_results[0]) == math.ceil((dataset_length / (num_workers * worldsize)) / batch_size) + 2

    if worldsize == 1:
        assert epoch_results[0][0]["data"]["task_length"] == epoch_results[0][1]["data"]["task_length"]
        assert torch.equal(
            epoch_results[0][0]["data"]["selected_indexes"], epoch_results[0][1]["data"]["selected_indexes"]
        )
        assert 0 in epoch_results[0][2][AutoRestartBatchKeys.PL_SAMPLERS]["iter_sampler"]  # worker id 0
        assert 1 in epoch_results[0][3][AutoRestartBatchKeys.PL_SAMPLERS]["iter_sampler"]  # worker id 1
        assert not torch.equal(epoch_results[0][2]["data"][0], epoch_results[0][3]["data"][0])
    else:
        first_task_metadata = all_gather(epoch_results[0][0]["data"]["task_length"], worldsize)
        second_task_metadata = all_gather(epoch_results[0][1]["data"]["task_length"], worldsize)
        assert torch.equal(first_task_metadata[0], first_task_metadata[1])
        assert torch.equal(second_task_metadata[0], second_task_metadata[1])
        assert torch.equal(first_task_metadata[0], second_task_metadata[1])

        first_batch_list = all_gather(epoch_results[0][2]["data"][0], worldsize)
        assert not torch.equal(first_batch_list[0], first_batch_list[1])
        second_batch_list = all_gather(epoch_results[0][3]["data"][0], worldsize)
        assert not torch.equal(second_batch_list[0], second_batch_list[1])

    # restarting on epoch 0 / real batch 2
    state_dict = {"iter_sampler": {}}
    for batch in epoch_results[0][2:4]:
        batch, _state_dict = CaptureIterableDataset.extract_samplers_state_dict_from_batch(batch)
        for k, v in _state_dict[0].items():
            state_dict[k].update(v)

    dataset = ClassificationDataset(range(dataset_length), labels)
    dataset = MetaLearningDataset(
        dataset,
        batch_size=batch_size,
        drop_last=True,
        num_workers=num_workers,
        global_rank=rank,
        world_size=worldsize,
        initial_seed=initial_seed,
        debugging=True,
        shuffle=True,
    )

    dataset = CaptureIterableDataset(dataset)
    dataset.load_state_dict(state_dict)
    dataloader = DataLoader(dataset, num_workers=num_workers, batch_size=1, generator=generator)
    Trainer._add_sampler_metadata_collate(dataloader)

    epoch_results_restart = []
    for _ in range(2):
        iter_dataloader = iter(dataloader)
        batches = []
        while True:
            try:
                batches.append(next(iter_dataloader))
            except StopIteration:
                break
        epoch_results_restart.append(batches)
        dataloader.dataset.dataset.increment_iteration()
        dataloader.dataset.reset_on_epoch()

    assert len(epoch_results_restart[0]) + 2 == len(epoch_results[0])
    epoch_tensors = [e["data"][0] for e in epoch_results[0][4:]]
    epoch_tensors_restart = [e["data"][0] for e in epoch_results_restart[0][2:]]

    for t, tr in zip(epoch_tensors, epoch_tensors_restart):
        assert torch.equal(t, tr)

    epoch_tensors = [e["data"][0] for e in epoch_results[1][2:]]
    epoch_tensors_restart = [e["data"][0] for e in epoch_results_restart[1][2:]]

    for t, tr in zip(epoch_tensors, epoch_tensors_restart):
        assert torch.equal(t, tr)


@pytest.mark.skipif(torch.cuda.is_available(), reason="This test takes around 45 sec and should be skipped in Azure CI")
def test_fast_forward_sampler_iterative_dataset():
    _test_fast_forward_sampler_with_distributed_sampler_and_iterative_dataset(0, 1)


@pytest.mark.skipif(torch.cuda.is_available(), reason="This test takes around 55 sec and should be skipped in Azure CI")
@RunIf(skip_windows=True)
def test_fast_forward_sampler_with_distributed_sampler_and_iterative_dataset():
    """Make sure result logging works with DDP"""
    tutils.set_random_master_port()
    worldsize = 2
    mp.spawn(
<<<<<<< HEAD
        _test_fast_forward_sampler_with_distributed_sampler_and_iterative_dataset, args=(worldsize, ), nprocs=worldsize
    )


def create_iterable_dataset(batch_size, num_workers, attr_name="iter_sampler", wrap: bool = True):
    dataset = RangeIterableDataset(
        range(50), num_workers=num_workers, batch_size=batch_size, is_in_workers=True, attr_name=attr_name
    )
=======
        _test_fast_forward_sampler_with_distributed_sampler_and_iterative_dataset, args=(worldsize,), nprocs=worldsize
    )


@mock.patch.dict(os.environ, {"PL_FAULT_TOLERANT_TRAINING": "1"})
@RunIf(max_torch="1.6")
def test_fault_tolerant_not_supported():
    with pytest.raises(MisconfigurationException, match="Restart is only supported with torch >= 1.7.0."):
        _fault_tolerant_enabled()


def create_iterable_dataset(batch_size, num_workers, attr_name="iter_sampler", wrap: bool = True):
    dataset = RangeIterableDataset(range(50), num_workers=num_workers, batch_size=batch_size, attr_name=attr_name)
>>>>>>> 299e2899
    if wrap:
        dataset = CaptureIterableDataset(dataset)
    return dataset


<<<<<<< HEAD
@pytest.mark.skipif(torch.cuda.is_available(), reason="This test takes around 15 sec and should be skipped in Azure CI")
@mock.patch.dict(os.environ, {"PL_FAULT_TOLERANT_TRAINING": "1"})
@RunIf(min_torch="1.6.0")
=======
def create_dataloader():
    dataset = range(50)
    num_workers = 2
    batch_size = 8
    sampler = FastForwardSampler(SequentialSampler(dataset))
    sampler.setup(batch_size)

    dataloader = DataLoader(dataset, sampler=sampler, batch_size=batch_size)
    dataloader.fast_forward_sampler = sampler

    loader_dict = {
        "a": [DataLoader(create_iterable_dataset(3, num_workers), num_workers=num_workers, batch_size=3), dataloader],
        "b": DataLoader(
            create_iterable_dataset(2, num_workers=1, attr_name="custom_sampler"), num_workers=0, batch_size=2
        ),
    }
    apply_to_collection(loader_dict, DataLoader, Trainer._add_sampler_metadata_collate)
    return CombinedLoader(loader_dict)


# Lightning will wrap the iterator within a prefect function as follow.
def prefetch_iterator(iterable: Iterable):
    it = iter(iterable)

    try:
        # the iterator may be empty from the beginning
        last = next(it)
    except StopIteration:
        return

    for val in it:
        # yield last and has next
        yield last, False, it
        last = val
    # yield last, no longer has next
    yield last, True, it


@pytest.mark.skipif(torch.cuda.is_available(), reason="This test takes around 15 sec and should be skipped in Azure CI")
@mock.patch.dict(os.environ, {"PL_FAULT_TOLERANT_TRAINING": "1"})
@RunIf(min_torch="1.7.0")
>>>>>>> 299e2899
def test_combined_dataloader_state_dict_and_reload():
    """
    This test makes sure the CombinedLoader used in the condition of Lightning properly
    capture its children DataLoader states.
    """
<<<<<<< HEAD

    def create_iterable_dataset(batch_size, num_workers, attr_name="iter_sampler"):
        dataset = RangeIterableDataset(
            range(50), num_workers=num_workers, batch_size=batch_size, is_in_workers=True, attr_name=attr_name
        )
        return CaptureIterableDataset(dataset)

    def create_dataloader():
        dataset = range(50)
        num_workers = 2
        batch_size = 8
        sampler = FastForwardSampler(SequentialSampler(dataset))
        sampler.setup(batch_size)

        dataloader = DataLoader(
            dataset,
            sampler=sampler,
            batch_size=batch_size,
        )
        dataloader.fast_forward_sampler = sampler

        return CombinedLoader({
            "a": [
                DataLoader(create_iterable_dataset(3, num_workers), num_workers=num_workers, batch_size=3),
                dataloader,
            ],
            "b": DataLoader(
                create_iterable_dataset(2, num_workers=1, attr_name="custom_sampler"), num_workers=0, batch_size=2
            )
        })

    # Lightning will wrap the iterator within a prefect function as follow.
    def prefetch_iterator(iterable: Iterable):
        it = iter(iterable)

        try:
            # the iterator may be empty from the beginning
            last = next(it)
        except StopIteration:
            return

        for val in it:
            # yield last and has next
            yield last, False, it
            last = val
        # yield last, no longer has next
        yield last, True, it

=======
>>>>>>> 299e2899
    dataloader = create_dataloader()

    iter_dataloader = iter(prefetch_iterator(dataloader))
    num_batches_processed = 4
    for idx in range(1, num_batches_processed):
<<<<<<< HEAD
        _, _, prefected_iterator = next(iter_dataloader)

        loader_iters = prefected_iterator._loader_iters

        # when deadling with IterativeDataset,
        # the sampler state dict will be attached directly onto the iterator to simplify collection.

        if idx == 1:
            assert loader_iters["a"][0]._sampler_state_dict == [{'iter_sampler': {0: {'current_iteration': 3}}}]
            assert loader_iters["a"][1]._sampler_state_dict == []
            assert loader_iters["b"]._sampler_state_dict == [{'custom_sampler': {0: {'current_iteration': 2}}}]
        elif idx == 2:
            assert loader_iters["a"][0]._sampler_state_dict == [{
                'iter_sampler': {
                    0: {
                        'current_iteration': 3
                    },
                    1: {
                        'current_iteration': 3
                    }
                }
            }]
            assert loader_iters["a"][1]._sampler_state_dict == []
            assert loader_iters["b"]._sampler_state_dict == [{'custom_sampler': {0: {'current_iteration': 4}}}]
        else:
            assert loader_iters["a"][0]._sampler_state_dict == [{
                'iter_sampler': {
                    0: {
                        'current_iteration': 6
                    },
                    1: {
                        'current_iteration': 3
                    }
                }
            }]
            assert loader_iters["a"][1]._sampler_state_dict == []
            assert loader_iters["b"]._sampler_state_dict == [{'custom_sampler': {0: {'current_iteration': 6}}}]
=======
        _, _, prefetched_iterator = next(iter_dataloader)

        loader_iters = prefetched_iterator._loader_iters

        # when dealing with IterativeDataset,
        # the sampler state dict will be attached directly onto the iterator to simplify collection.

        if idx == 1:
            assert loader_iters["a"][0]._sampler_state_dict == [{"iter_sampler": {0: {"current_iteration": 3}}}]
            assert loader_iters["a"][1]._sampler_state_dict == []
            assert loader_iters["b"]._sampler_state_dict == [{"custom_sampler": {0: {"current_iteration": 2}}}]
        elif idx == 2:
            assert loader_iters["a"][0]._sampler_state_dict == [
                {"iter_sampler": {0: dict(current_iteration=3), 1: dict(current_iteration=3)}}
            ]
            assert loader_iters["a"][1]._sampler_state_dict == []
            assert loader_iters["b"]._sampler_state_dict == [{"custom_sampler": {0: {"current_iteration": 4}}}]
        else:
            assert loader_iters["a"][0]._sampler_state_dict == [
                {"iter_sampler": {0: dict(current_iteration=6), 1: dict(current_iteration=3)}}
            ]
            assert loader_iters["a"][1]._sampler_state_dict == []
            assert loader_iters["b"]._sampler_state_dict == [{"custom_sampler": {0: {"current_iteration": 6}}}]
>>>>>>> 299e2899

    state_dict = dataloader.state_dict(num_batches_processed=3)

    expected = {
<<<<<<< HEAD
        "b": {
            "num_workers": 0,
            "previous_worker": None,
            "custom_sampler": {
                0: {
                    "current_iteration": 6
                }
            },
        },
=======
        "b": {"num_workers": 0, "previous_worker": None, "custom_sampler": {0: dict(current_iteration=6)}},
>>>>>>> 299e2899
        "a": [
            {
                "num_workers": 2,
                "previous_worker": 1,
<<<<<<< HEAD
                "iter_sampler": {
                    0: {
                        "current_iteration": 6
                    },
                    1: {
                        "current_iteration": 3
                    }
                },
            },
            {
                "num_workers": 0,
                "previous_worker": None,
                0: {
                    "current_iteration": 24
                }
            },
=======
                "iter_sampler": {0: dict(current_iteration=6), 1: dict(current_iteration=3)},
            },
            {"num_workers": 0, "previous_worker": None, 0: dict(current_iteration=24)},
>>>>>>> 299e2899
        ],
    }
    assert state_dict == expected

    dataloader = create_dataloader()
<<<<<<< HEAD
    dataloader.load_state_dict(state_dict)

    iter_dataloader = iter(prefetch_iterator(dataloader))
    _, _, prefected_iterator = next(iter_dataloader)

    loader_iters = prefected_iterator._loader_iters

    assert loader_iters["a"][0]._sampler_state_dict == [{
        'num_workers': 2,
        'iter_sampler': {
            0: {
                'current_iteration': 6
            },
            1: {
                'current_iteration': 6
            }
        }
    }]
    assert loader_iters["a"][1]._sampler_state_dict == []
    assert loader_iters["b"]._sampler_state_dict == [{
        'num_workers': 0,
        'custom_sampler': {
            0: {
                'current_iteration': 8
            }
        }
    }]
=======
    apply_to_collection(dataloader, DataLoader, Trainer._add_sampler_metadata_collate)
    dataloader.load_state_dict(state_dict)

    iter_dataloader = iter(prefetch_iterator(dataloader))
    _, _, prefetched_iterator = next(iter_dataloader)

    loader_iters = prefetched_iterator._loader_iters

    assert loader_iters["a"][0]._sampler_state_dict == [
        {"num_workers": 2, "iter_sampler": {0: dict(current_iteration=6), 1: dict(current_iteration=6)}}
    ]
    assert loader_iters["a"][1]._sampler_state_dict == []
    assert loader_iters["b"]._sampler_state_dict == [
        {"num_workers": 0, "custom_sampler": {0: dict(current_iteration=8)}}
    ]
>>>>>>> 299e2899

    state_dict = dataloader.state_dict(num_batches_processed=4)

    expected = {
        "a": [
            {
                "num_workers": 2,
                "previous_worker": 0,
<<<<<<< HEAD
                "iter_sampler": {
                    0: {
                        "current_iteration": 6
                    },
                    1: {
                        "current_iteration": 6
                    }
                },
            },
            {
                "num_workers": 0,
                "previous_worker": None,
                0: {
                    "current_iteration": 32
                }
            },
        ],
        "b": {
            "num_workers": 0,
            "previous_worker": None,
            "custom_sampler": {
                0: {
                    "current_iteration": 8
                }
            },
        },
=======
                "iter_sampler": {0: dict(current_iteration=6), 1: dict(current_iteration=6)},
            },
            {"num_workers": 0, "previous_worker": None, 0: dict(current_iteration=32)},
        ],
        "b": {"num_workers": 0, "previous_worker": None, "custom_sampler": {0: dict(current_iteration=8)}},
>>>>>>> 299e2899
    }

    assert state_dict == expected


def test_dataloader_to_state_dict_and_reload():
    """
    Note: Those utilities are used only with DataLoader wrapping a ``mapping`` based dataset.
    """

    def create_dataloader():
        dataset = range(50)
        batch_size = 8
        sampler = FastForwardSampler(SequentialSampler(dataset))
        sampler.setup(batch_size)

        return DataLoader(dataset, sampler=sampler, batch_size=batch_size)

    dataloader = create_dataloader()
    iter_dataloader = iter(dataloader)
    _ = next(iter_dataloader)
    _ = next(iter_dataloader)

<<<<<<< HEAD
    state_dict = dataloader_to_state_dict(dataloader, iter_dataloader)
    assert state_dict == {'num_workers': 0, 'previous_worker': None, 0: {'current_iteration': 16}}

    dataloader = create_dataloader()
    dataloader = dataloader_load_state_dict(dataloader, state_dict)
    iter_dataloader = iter(dataloader)
    _ = next(iter_dataloader)

    state_dict = dataloader_to_state_dict(dataloader, iter_dataloader)
    assert state_dict == {'num_workers': 0, 'previous_worker': None, 0: {'current_iteration': 24}}


@pytest.mark.parametrize("use_fault_tolerant", ['0', '1'])
@RunIf(min_torch="1.6.0")
=======
    state_dict = _dataloader_to_state_dict(dataloader, iter_dataloader)
    assert state_dict == {"num_workers": 0, "previous_worker": None, 0: {"current_iteration": 16}}

    dataloader = create_dataloader()
    dataloader = _dataloader_load_state_dict(dataloader, state_dict)
    iter_dataloader = iter(dataloader)
    _ = next(iter_dataloader)

    state_dict = _dataloader_to_state_dict(dataloader, iter_dataloader)
    assert state_dict == {"num_workers": 0, "previous_worker": None, 0: {"current_iteration": 24}}


@RunIf(min_torch="1.7.0")
@pytest.mark.parametrize("use_fault_tolerant", ["0", "1"])
>>>>>>> 299e2899
def test_data_loading_wraps_dataset_and_samplers(use_fault_tolerant, tmpdir):
    """
    this test ensures the dataset and sampler are properly wrapped when fault tolerant is enabled.
    """

    class CustomBatchSampler(BatchSampler):
        pass

    dataset = range(50)

    class TestModel(BoringModel):
<<<<<<< HEAD

=======
>>>>>>> 299e2899
        def train_dataloader(self):
            return {
                "a": [
                    DataLoader(create_iterable_dataset(3, 1, wrap=False), num_workers=0, batch_size=3),
                    DataLoader(dataset, batch_size=8),
                    DataLoader(
                        dataset,
<<<<<<< HEAD
                        batch_sampler=CustomBatchSampler(SequentialSampler(dataset), batch_size=8, drop_last=False)
=======
                        batch_sampler=CustomBatchSampler(SequentialSampler(dataset), batch_size=8, drop_last=False),
>>>>>>> 299e2899
                    ),
                ],
                "b": DataLoader(
                    create_iterable_dataset(2, num_workers=1, attr_name="custom_sampler", wrap=False),
                    num_workers=0,
<<<<<<< HEAD
                    batch_size=2
                )
=======
                    batch_size=2,
                ),
>>>>>>> 299e2899
            }

        def training_step(self, batch, batch_idx):
            pass

    class Check(Callback):
<<<<<<< HEAD

        def on_train_batch_start(self, trainer, *_) -> None:
            loaders = trainer.train_dataloader.loaders
            if use_fault_tolerant == '1':
=======
        def on_train_batch_start(self, trainer, *_) -> None:
            loaders = trainer.train_dataloader.loaders
            if use_fault_tolerant == "1":
>>>>>>> 299e2899
                assert isinstance(loaders["a"][0].loader.dataset, CaptureIterableDataset)
                assert isinstance(loaders["a"][1].loader.sampler, FastForwardSampler)
                assert isinstance(loaders["a"][2].loader.batch_sampler, FastForwardSampler)
                assert isinstance(loaders["b"].loader.dataset, CaptureIterableDataset)
            else:
                assert isinstance(loaders["a"][0].loader.dataset, RangeIterableDataset)
                assert isinstance(loaders["a"][1].loader.sampler, SequentialSampler)
                assert isinstance(loaders["a"][2].loader.batch_sampler, CustomBatchSampler)
                assert isinstance(loaders["b"].loader.dataset, RangeIterableDataset)

    with mock.patch.dict(os.environ, {"PL_FAULT_TOLERANT_TRAINING": use_fault_tolerant}):
        model = TestModel()
        model.training_epoch_end = None
        trainer = Trainer(default_root_dir=tmpdir, max_epochs=1, limit_train_batches=1, callbacks=Check())
        trainer.fit(model)<|MERGE_RESOLUTION|>--- conflicted
+++ resolved
@@ -31,26 +31,16 @@
 import tests.helpers.utils as tutils
 from pytorch_lightning import Callback, seed_everything, Trainer
 from pytorch_lightning.trainer.supporters import CombinedLoader
-<<<<<<< HEAD
-from pytorch_lightning.utilities.auto_restart import (
-    CaptureIterableDataset,
-    dataloader_load_state_dict,
-    dataloader_to_state_dict,
-=======
 from pytorch_lightning.utilities.apply_func import apply_to_collection
 from pytorch_lightning.utilities.auto_restart import (
     _dataloader_load_state_dict,
     _dataloader_to_state_dict,
     CaptureIterableDataset,
->>>>>>> 299e2899
     FastForwardSampler,
 )
 from pytorch_lightning.utilities.enums import AutoRestartBatchKeys
 from pytorch_lightning.utilities.exceptions import MisconfigurationException
-<<<<<<< HEAD
-=======
 from pytorch_lightning.utilities.imports import _fault_tolerant_enabled
->>>>>>> 299e2899
 from tests.helpers.boring_model import BoringModel
 from tests.helpers.runif import RunIf
 
@@ -230,20 +220,7 @@
 
 
 class RangeIterableDataset(IterableDataset):
-<<<<<<< HEAD
-
-    def __init__(
-        self,
-        data,
-        num_workers: int,
-        batch_size: int,
-        is_in_workers: bool,
-        state_dict=None,
-        attr_name: str = "iter_sampler"
-    ):
-=======
     def __init__(self, data, num_workers: int, batch_size: int, state_dict=None, attr_name: str = "iter_sampler"):
->>>>>>> 299e2899
         self.data = list(data)
         self.batch_size = batch_size
         self.num_workers = num_workers
@@ -666,16 +643,6 @@
     tutils.set_random_master_port()
     worldsize = 2
     mp.spawn(
-<<<<<<< HEAD
-        _test_fast_forward_sampler_with_distributed_sampler_and_iterative_dataset, args=(worldsize, ), nprocs=worldsize
-    )
-
-
-def create_iterable_dataset(batch_size, num_workers, attr_name="iter_sampler", wrap: bool = True):
-    dataset = RangeIterableDataset(
-        range(50), num_workers=num_workers, batch_size=batch_size, is_in_workers=True, attr_name=attr_name
-    )
-=======
         _test_fast_forward_sampler_with_distributed_sampler_and_iterative_dataset, args=(worldsize,), nprocs=worldsize
     )
 
@@ -689,17 +656,11 @@
 
 def create_iterable_dataset(batch_size, num_workers, attr_name="iter_sampler", wrap: bool = True):
     dataset = RangeIterableDataset(range(50), num_workers=num_workers, batch_size=batch_size, attr_name=attr_name)
->>>>>>> 299e2899
     if wrap:
         dataset = CaptureIterableDataset(dataset)
     return dataset
 
 
-<<<<<<< HEAD
-@pytest.mark.skipif(torch.cuda.is_available(), reason="This test takes around 15 sec and should be skipped in Azure CI")
-@mock.patch.dict(os.environ, {"PL_FAULT_TOLERANT_TRAINING": "1"})
-@RunIf(min_torch="1.6.0")
-=======
 def create_dataloader():
     dataset = range(50)
     num_workers = 2
@@ -741,107 +702,16 @@
 @pytest.mark.skipif(torch.cuda.is_available(), reason="This test takes around 15 sec and should be skipped in Azure CI")
 @mock.patch.dict(os.environ, {"PL_FAULT_TOLERANT_TRAINING": "1"})
 @RunIf(min_torch="1.7.0")
->>>>>>> 299e2899
 def test_combined_dataloader_state_dict_and_reload():
     """
     This test makes sure the CombinedLoader used in the condition of Lightning properly
     capture its children DataLoader states.
     """
-<<<<<<< HEAD
-
-    def create_iterable_dataset(batch_size, num_workers, attr_name="iter_sampler"):
-        dataset = RangeIterableDataset(
-            range(50), num_workers=num_workers, batch_size=batch_size, is_in_workers=True, attr_name=attr_name
-        )
-        return CaptureIterableDataset(dataset)
-
-    def create_dataloader():
-        dataset = range(50)
-        num_workers = 2
-        batch_size = 8
-        sampler = FastForwardSampler(SequentialSampler(dataset))
-        sampler.setup(batch_size)
-
-        dataloader = DataLoader(
-            dataset,
-            sampler=sampler,
-            batch_size=batch_size,
-        )
-        dataloader.fast_forward_sampler = sampler
-
-        return CombinedLoader({
-            "a": [
-                DataLoader(create_iterable_dataset(3, num_workers), num_workers=num_workers, batch_size=3),
-                dataloader,
-            ],
-            "b": DataLoader(
-                create_iterable_dataset(2, num_workers=1, attr_name="custom_sampler"), num_workers=0, batch_size=2
-            )
-        })
-
-    # Lightning will wrap the iterator within a prefect function as follow.
-    def prefetch_iterator(iterable: Iterable):
-        it = iter(iterable)
-
-        try:
-            # the iterator may be empty from the beginning
-            last = next(it)
-        except StopIteration:
-            return
-
-        for val in it:
-            # yield last and has next
-            yield last, False, it
-            last = val
-        # yield last, no longer has next
-        yield last, True, it
-
-=======
->>>>>>> 299e2899
     dataloader = create_dataloader()
 
     iter_dataloader = iter(prefetch_iterator(dataloader))
     num_batches_processed = 4
     for idx in range(1, num_batches_processed):
-<<<<<<< HEAD
-        _, _, prefected_iterator = next(iter_dataloader)
-
-        loader_iters = prefected_iterator._loader_iters
-
-        # when deadling with IterativeDataset,
-        # the sampler state dict will be attached directly onto the iterator to simplify collection.
-
-        if idx == 1:
-            assert loader_iters["a"][0]._sampler_state_dict == [{'iter_sampler': {0: {'current_iteration': 3}}}]
-            assert loader_iters["a"][1]._sampler_state_dict == []
-            assert loader_iters["b"]._sampler_state_dict == [{'custom_sampler': {0: {'current_iteration': 2}}}]
-        elif idx == 2:
-            assert loader_iters["a"][0]._sampler_state_dict == [{
-                'iter_sampler': {
-                    0: {
-                        'current_iteration': 3
-                    },
-                    1: {
-                        'current_iteration': 3
-                    }
-                }
-            }]
-            assert loader_iters["a"][1]._sampler_state_dict == []
-            assert loader_iters["b"]._sampler_state_dict == [{'custom_sampler': {0: {'current_iteration': 4}}}]
-        else:
-            assert loader_iters["a"][0]._sampler_state_dict == [{
-                'iter_sampler': {
-                    0: {
-                        'current_iteration': 6
-                    },
-                    1: {
-                        'current_iteration': 3
-                    }
-                }
-            }]
-            assert loader_iters["a"][1]._sampler_state_dict == []
-            assert loader_iters["b"]._sampler_state_dict == [{'custom_sampler': {0: {'current_iteration': 6}}}]
-=======
         _, _, prefetched_iterator = next(iter_dataloader)
 
         loader_iters = prefetched_iterator._loader_iters
@@ -865,84 +735,23 @@
             ]
             assert loader_iters["a"][1]._sampler_state_dict == []
             assert loader_iters["b"]._sampler_state_dict == [{"custom_sampler": {0: {"current_iteration": 6}}}]
->>>>>>> 299e2899
 
     state_dict = dataloader.state_dict(num_batches_processed=3)
 
     expected = {
-<<<<<<< HEAD
-        "b": {
-            "num_workers": 0,
-            "previous_worker": None,
-            "custom_sampler": {
-                0: {
-                    "current_iteration": 6
-                }
-            },
-        },
-=======
         "b": {"num_workers": 0, "previous_worker": None, "custom_sampler": {0: dict(current_iteration=6)}},
->>>>>>> 299e2899
         "a": [
             {
                 "num_workers": 2,
                 "previous_worker": 1,
-<<<<<<< HEAD
-                "iter_sampler": {
-                    0: {
-                        "current_iteration": 6
-                    },
-                    1: {
-                        "current_iteration": 3
-                    }
-                },
-            },
-            {
-                "num_workers": 0,
-                "previous_worker": None,
-                0: {
-                    "current_iteration": 24
-                }
-            },
-=======
                 "iter_sampler": {0: dict(current_iteration=6), 1: dict(current_iteration=3)},
             },
             {"num_workers": 0, "previous_worker": None, 0: dict(current_iteration=24)},
->>>>>>> 299e2899
         ],
     }
     assert state_dict == expected
 
     dataloader = create_dataloader()
-<<<<<<< HEAD
-    dataloader.load_state_dict(state_dict)
-
-    iter_dataloader = iter(prefetch_iterator(dataloader))
-    _, _, prefected_iterator = next(iter_dataloader)
-
-    loader_iters = prefected_iterator._loader_iters
-
-    assert loader_iters["a"][0]._sampler_state_dict == [{
-        'num_workers': 2,
-        'iter_sampler': {
-            0: {
-                'current_iteration': 6
-            },
-            1: {
-                'current_iteration': 6
-            }
-        }
-    }]
-    assert loader_iters["a"][1]._sampler_state_dict == []
-    assert loader_iters["b"]._sampler_state_dict == [{
-        'num_workers': 0,
-        'custom_sampler': {
-            0: {
-                'current_iteration': 8
-            }
-        }
-    }]
-=======
     apply_to_collection(dataloader, DataLoader, Trainer._add_sampler_metadata_collate)
     dataloader.load_state_dict(state_dict)
 
@@ -958,7 +767,6 @@
     assert loader_iters["b"]._sampler_state_dict == [
         {"num_workers": 0, "custom_sampler": {0: dict(current_iteration=8)}}
     ]
->>>>>>> 299e2899
 
     state_dict = dataloader.state_dict(num_batches_processed=4)
 
@@ -967,40 +775,11 @@
             {
                 "num_workers": 2,
                 "previous_worker": 0,
-<<<<<<< HEAD
-                "iter_sampler": {
-                    0: {
-                        "current_iteration": 6
-                    },
-                    1: {
-                        "current_iteration": 6
-                    }
-                },
-            },
-            {
-                "num_workers": 0,
-                "previous_worker": None,
-                0: {
-                    "current_iteration": 32
-                }
-            },
-        ],
-        "b": {
-            "num_workers": 0,
-            "previous_worker": None,
-            "custom_sampler": {
-                0: {
-                    "current_iteration": 8
-                }
-            },
-        },
-=======
                 "iter_sampler": {0: dict(current_iteration=6), 1: dict(current_iteration=6)},
             },
             {"num_workers": 0, "previous_worker": None, 0: dict(current_iteration=32)},
         ],
         "b": {"num_workers": 0, "previous_worker": None, "custom_sampler": {0: dict(current_iteration=8)}},
->>>>>>> 299e2899
     }
 
     assert state_dict == expected
@@ -1024,22 +803,6 @@
     _ = next(iter_dataloader)
     _ = next(iter_dataloader)
 
-<<<<<<< HEAD
-    state_dict = dataloader_to_state_dict(dataloader, iter_dataloader)
-    assert state_dict == {'num_workers': 0, 'previous_worker': None, 0: {'current_iteration': 16}}
-
-    dataloader = create_dataloader()
-    dataloader = dataloader_load_state_dict(dataloader, state_dict)
-    iter_dataloader = iter(dataloader)
-    _ = next(iter_dataloader)
-
-    state_dict = dataloader_to_state_dict(dataloader, iter_dataloader)
-    assert state_dict == {'num_workers': 0, 'previous_worker': None, 0: {'current_iteration': 24}}
-
-
-@pytest.mark.parametrize("use_fault_tolerant", ['0', '1'])
-@RunIf(min_torch="1.6.0")
-=======
     state_dict = _dataloader_to_state_dict(dataloader, iter_dataloader)
     assert state_dict == {"num_workers": 0, "previous_worker": None, 0: {"current_iteration": 16}}
 
@@ -1054,7 +817,6 @@
 
 @RunIf(min_torch="1.7.0")
 @pytest.mark.parametrize("use_fault_tolerant", ["0", "1"])
->>>>>>> 299e2899
 def test_data_loading_wraps_dataset_and_samplers(use_fault_tolerant, tmpdir):
     """
     this test ensures the dataset and sampler are properly wrapped when fault tolerant is enabled.
@@ -1066,10 +828,6 @@
     dataset = range(50)
 
     class TestModel(BoringModel):
-<<<<<<< HEAD
-
-=======
->>>>>>> 299e2899
         def train_dataloader(self):
             return {
                 "a": [
@@ -1077,39 +835,23 @@
                     DataLoader(dataset, batch_size=8),
                     DataLoader(
                         dataset,
-<<<<<<< HEAD
-                        batch_sampler=CustomBatchSampler(SequentialSampler(dataset), batch_size=8, drop_last=False)
-=======
                         batch_sampler=CustomBatchSampler(SequentialSampler(dataset), batch_size=8, drop_last=False),
->>>>>>> 299e2899
                     ),
                 ],
                 "b": DataLoader(
                     create_iterable_dataset(2, num_workers=1, attr_name="custom_sampler", wrap=False),
                     num_workers=0,
-<<<<<<< HEAD
-                    batch_size=2
-                )
-=======
                     batch_size=2,
                 ),
->>>>>>> 299e2899
             }
 
         def training_step(self, batch, batch_idx):
             pass
 
     class Check(Callback):
-<<<<<<< HEAD
-
-        def on_train_batch_start(self, trainer, *_) -> None:
-            loaders = trainer.train_dataloader.loaders
-            if use_fault_tolerant == '1':
-=======
         def on_train_batch_start(self, trainer, *_) -> None:
             loaders = trainer.train_dataloader.loaders
             if use_fault_tolerant == "1":
->>>>>>> 299e2899
                 assert isinstance(loaders["a"][0].loader.dataset, CaptureIterableDataset)
                 assert isinstance(loaders["a"][1].loader.sampler, FastForwardSampler)
                 assert isinstance(loaders["a"][2].loader.batch_sampler, FastForwardSampler)
