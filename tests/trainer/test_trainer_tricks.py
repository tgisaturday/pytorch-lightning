--- conflicted
+++ resolved
@@ -134,11 +134,7 @@
         # ------------------------------------------------------
         # test limit_xxx_batches as percent AND int
         # ------------------------------------------------------
-<<<<<<< HEAD
-        if split == 'val':
-=======
         if split == "val":
->>>>>>> 69cd927f
             loader_num_batches, dataloaders = Trainer(limit_val_batches=0.1)._reset_eval_dataloader(split, model=model)
             assert loader_num_batches[0] == int(0.1 * len(val_loader))
 
