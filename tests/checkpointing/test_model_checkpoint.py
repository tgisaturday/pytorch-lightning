--- conflicted
+++ resolved
@@ -153,17 +153,10 @@
         assert chk["epoch"] == epoch + 1
         assert chk["global_step"] == limit_train_batches * (epoch + 1)
 
-<<<<<<< HEAD
         mc_specific_data = chk['callbacks'][f"ModelCheckpoint[monitor={monitor}]"]
         assert mc_specific_data['dirpath'] == checkpoint.dirpath
         assert mc_specific_data['monitor'] == monitor
         assert mc_specific_data['current_score'] == score
-=======
-        mc_specific_data = chk["callbacks"]["ModelCheckpoint"]
-        assert mc_specific_data["dirpath"] == checkpoint.dirpath
-        assert mc_specific_data["monitor"] == monitor
-        assert mc_specific_data["current_score"] == score
->>>>>>> 8c27fa71
 
         if not reduce_lr_on_plateau:
             actual_step_count = chk["lr_schedulers"][0]["_step_count"]
@@ -271,17 +264,10 @@
         expected_global_step = per_val_train_batches * (global_ix + 1) + (leftover_train_batches * epoch_num)
         assert chk["global_step"] == expected_global_step
 
-<<<<<<< HEAD
         mc_specific_data = chk['callbacks'][f"ModelCheckpoint[monitor={monitor}]"]
         assert mc_specific_data['dirpath'] == checkpoint.dirpath
         assert mc_specific_data['monitor'] == monitor
         assert mc_specific_data['current_score'] == score
-=======
-        mc_specific_data = chk["callbacks"]["ModelCheckpoint"]
-        assert mc_specific_data["dirpath"] == checkpoint.dirpath
-        assert mc_specific_data["monitor"] == monitor
-        assert mc_specific_data["current_score"] == score
->>>>>>> 8c27fa71
 
         if not reduce_lr_on_plateau:
             actual_step_count = chk["lr_schedulers"][0]["_step_count"]
@@ -876,13 +862,10 @@
 
     assert ckpt_last_epoch["epoch"] == ckpt_last["epoch"]
     assert ckpt_last_epoch["global_step"] == ckpt_last["global_step"]
-<<<<<<< HEAD
+    assert ckpt_last["callbacks"]["ModelCheckpoint"] == ckpt_last_epoch["callbacks"]["ModelCheckpoint"]
 
     ckpt_id = "ModelCheckpoint[monitor=early_stop_on]"
     assert ckpt_last["callbacks"][ckpt_id] == ckpt_last_epoch["callbacks"][ckpt_id]
-=======
-    assert ckpt_last["callbacks"]["ModelCheckpoint"] == ckpt_last_epoch["callbacks"]["ModelCheckpoint"]
->>>>>>> 8c27fa71
 
     # it is easier to load the model objects than to iterate over the raw dict of tensors
     model_last_epoch = LogInTwoMethods.load_from_checkpoint(path_last_epoch)
@@ -1120,11 +1103,7 @@
     trainer.fit(TestModel())
     assert model_checkpoint.current_score == 0.3
     ckpts = [torch.load(str(ckpt)) for ckpt in tmpdir.listdir()]
-<<<<<<< HEAD
     ckpts = [ckpt["callbacks"]["ModelCheckpoint[monitor=foo]"] for ckpt in ckpts]
-=======
-    ckpts = [ckpt["callbacks"]["ModelCheckpoint"] for ckpt in ckpts]
->>>>>>> 8c27fa71
     assert sorted(ckpt["current_score"] for ckpt in ckpts) == [0.1, 0.2, 0.3]
 
 
