--- conflicted
+++ resolved
@@ -14,10 +14,7 @@
 
 import os
 from collections.abc import Iterable, Iterator, Mapping, Sequence
-<<<<<<< HEAD
-=======
 from functools import partial
->>>>>>> 299e2899
 from typing import Any, Callable, Dict, Generator, Optional, Tuple, Union
 
 import torch
@@ -28,26 +25,14 @@
 
 from pytorch_lightning.utilities.apply_func import apply_to_collection, apply_to_collections
 from pytorch_lightning.utilities.auto_restart import (
-<<<<<<< HEAD
-    CaptureIterableDataset,
-    cycle_to_next_worker_and_reset,
-    FastForwardSampler,
-    find_current_worker,
-    find_fast_forward_samplers,
-=======
     _cycle_to_next_worker_and_reset,
     _find_current_worker,
     CaptureIterableDataset,
->>>>>>> 299e2899
 )
 from pytorch_lightning.utilities.cloud_io import get_filesystem
 from pytorch_lightning.utilities.data import get_len
 from pytorch_lightning.utilities.exceptions import MisconfigurationException
-<<<<<<< HEAD
-from pytorch_lightning.utilities.imports import fault_tolerant_enabled
-=======
 from pytorch_lightning.utilities.imports import _fault_tolerant_enabled
->>>>>>> 299e2899
 
 
 class TensorRunningAccum:
@@ -246,13 +231,9 @@
     Combine multiple datasets and compute their statistics
     """
 
-<<<<<<< HEAD
-    def __init__(self, datasets: Union[Sequence, Mapping], mode: str = 'min_size'):
-=======
     COMPUTE_FUNCS = {"min_size": min, "max_size_cycle": max}
 
     def __init__(self, datasets: Union[Sequence, Mapping], mode: str = "min_size"):
->>>>>>> 299e2899
         """
         Args:
             datasets: a sequence/mapping datasets. Can be a collections of torch.utils.Dataset,
@@ -332,18 +313,11 @@
 
 
 class DataLoaderDict(Dict):
-<<<<<<< HEAD
-    pass
-
-
-class CombinedLoader(object):
-=======
     # behaves exactly like a dict, this is used to simplify apply_to_collection.
     pass
 
 
 class CombinedLoader:
->>>>>>> 299e2899
     """
     Combines different dataloaders and allows sampling in parallel.
     Supported modes are 'min_size', which raises StopIteration after the shortest loader
@@ -366,13 +340,9 @@
         {'a': tensor([4, 5]), 'b': tensor([5, 6, 7, 8, 9])}
     """
 
-<<<<<<< HEAD
-    def __init__(self, loaders: Any, mode: str = 'min_size'):
-=======
     SUPPORTED_MODES = ("min_size", "max_size_cycle")
 
     def __init__(self, loaders: Any, mode: str = "min_size"):
->>>>>>> 299e2899
         """
         Args:
             loaders: the loaders to sample from. Can be all kind of collection
@@ -395,28 +365,6 @@
         if self.mode == "max_size_cycle":
             self._wrap_loaders_max_size_cycle()
 
-<<<<<<< HEAD
-        self.loaders_iter_state_dict = None
-
-    def state_dict(self, num_batches_processed: int):
-        if not fault_tolerant_enabled():
-            return {}
-
-        def state_dict_fn(dataloader: DataLoader, iterator: Iterator) -> Dict:
-            nonlocal num_batches_processed
-            # find next worker if multiple workers were used
-            state = find_current_worker(iterator)
-            if isinstance(dataloader.dataset, CaptureIterableDataset):
-                # the sampler state dict are extracted in ``CombinedLoaderIterator``
-                if iterator is not None and getattr(iterator, "_sampler_state_dict", None) is not None:
-                    state.update(iterator._sampler_state_dict[0])
-            else:
-                # fetch directly from fast forward sampler
-                fast_forward_sampler = find_fast_forward_samplers(dataloader)
-                if isinstance(fast_forward_sampler, FastForwardSampler):
-                    state.update(fast_forward_sampler.state_dict(num_batches_processed))
-            return DataLoaderDict(state)
-=======
         self._loaders_iter_state_dict = None
         self._iterator = None  # assigned in __iter__
 
@@ -446,47 +394,18 @@
             return DataLoaderDict()
 
         state_dict_fn = partial(self._state_dict_fn, num_batches_processed=num_batches_processed)
->>>>>>> 299e2899
 
         return apply_to_collections(self.loaders, self._iterator.loader_iters, (Iterator, DataLoader), state_dict_fn)
 
     def load_state_dict(self, state_dict):
-<<<<<<< HEAD
-        self.loaders_iter_state_dict = state_dict
-=======
         # store the samplers state.
         # They would be reloaded once the `CombinedIterator` as been created
         # and the workers are created.
         self._loaders_iter_state_dict = state_dict
->>>>>>> 299e2899
 
         def mock_reset_fn(self, *_, **__):
             pass
 
-<<<<<<< HEAD
-        # delay reset call.
-        _MultiProcessingDataLoaderIter._ori_reset = _MultiProcessingDataLoaderIter._reset
-        _MultiProcessingDataLoaderIter._reset = mock_reset_fn
-
-    def on_restart(self, iterator: Iterator):
-        if self.loaders_iter_state_dict:
-
-            def create_loader_iters(dataloader: DataLoader, state_dict: DataLoaderDict):
-                if isinstance(dataloader.dataset, CaptureIterableDataset):
-                    dataloader.dataset.load_state_dict(state_dict)
-                else:
-                    dataloader.fast_forward_sampler.load_state_dict(state_dict)
-                iterator = cycle_to_next_worker_and_reset(dataloader, state_dict)
-                if isinstance(dataloader.dataset, CaptureIterableDataset):
-                    state_dict = {k: v for k, v in state_dict.items() if k not in ("num_worker", "previous_worker")}
-                    # need to re-attach the ``state dict`` into the iterator for future collection.
-                    iterator._sampler_state_dict = [state_dict]
-                return iterator
-
-            iterator._loader_iters = apply_to_collections(
-                self.loaders, self.loaders_iter_state_dict, (DataLoader, DataLoaderDict), create_loader_iters
-            )
-=======
         # mock reset call, so we can rotate the `_worker_queue_idx_cycle` to failed worker
         # and get the first batch from it
         _MultiProcessingDataLoaderIter._original_reset = _MultiProcessingDataLoaderIter._reset
@@ -523,7 +442,6 @@
         iterator._loader_iters = apply_to_collections(
             self.loaders, self._loaders_iter_state_dict, (DataLoader, DataLoaderDict), create_loader_iters
         )
->>>>>>> 299e2899
 
     @property
     def sampler(self) -> Union[Iterable, Sequence, Mapping]:
@@ -551,22 +469,14 @@
         Create and return an iterator, `CombinedLoaderIterator`, for the combined loader.
         """
 
-<<<<<<< HEAD
-        # prevent ``NotImplementedError`` from PyTorch:
-        #  https://github.com/pytorch/pytorch/blob/master/torch/utils/data/dataloader.py#L541
-=======
         # prevent `NotImplementedError` from PyTorch:
         # https://github.com/pytorch/pytorch/blob/v1.9.0/torch/utils/data/dataloader.py#L541
->>>>>>> 299e2899
         def __getstate__patch__(*_):
             return {}
 
         _BaseDataLoaderIter.__getstate__ = __getstate__patch__
         iterator = CombinedLoaderIterator(self.loaders)
-<<<<<<< HEAD
-=======
         # handle fault tolerant restart logic.
->>>>>>> 299e2899
         self.on_restart(iterator)
         self._iterator = iterator
         return iterator
@@ -637,11 +547,6 @@
 
         def next_fn(iterator: Iterator):
             batch = next(iterator)
-<<<<<<< HEAD
-            if not fault_tolerant_enabled():
-                return batch
-            batch, samplers_state_dict = CaptureIterableDataset.extract_samplers_state_dict_from_batch(batch)
-=======
             if not _fault_tolerant_enabled():
                 return batch
             # when fault tolerant is enabled, the iterator will return
@@ -651,7 +556,6 @@
             # to simplify the collection on `state_dict` call.
             batch, samplers_state_dict = CaptureIterableDataset.extract_samplers_state_dict_from_batch(batch)
             # store the `sampler_state_dict` on the iterator
->>>>>>> 299e2899
             CaptureIterableDataset.store_samplers_state_dict(iterator, samplers_state_dict)
             return batch
 
