--- conflicted
+++ resolved
@@ -20,12 +20,6 @@
 from pytorch_lightning.loops.dataloader import DataLoaderLoop
 from pytorch_lightning.loops.epoch import EvaluationEpochLoop
 from pytorch_lightning.trainer.connectors.logger_connector.result import ResultCollection
-<<<<<<< HEAD
-from pytorch_lightning.trainer.progress import DataLoaderProgress
-from pytorch_lightning.trainer.states import TrainerFn
-from pytorch_lightning.utilities.auto_restart import dataloader_load_state_dict, dataloader_to_state_dict
-=======
->>>>>>> 299e2899
 from pytorch_lightning.utilities.model_helpers import is_overridden
 from pytorch_lightning.utilities.types import EPOCH_OUTPUT
 
@@ -36,10 +30,6 @@
     def __init__(self):
         super().__init__()
         self.outputs = []
-<<<<<<< HEAD
-        self.progress = DataLoaderProgress()
-=======
->>>>>>> 299e2899
         self.epoch_loop = EvaluationEpochLoop()
         self._results = ResultCollection(training=False)
         self._max_batches: Optional[Union[int, Sequence[int]]] = None
@@ -71,16 +61,9 @@
         """Returns the predictions from all dataloaders"""
         return self.epoch_loop.predictions
 
-<<<<<<< HEAD
-    def connect(self, trainer: "pl.Trainer", *args: Any, **kwargs: Any) -> None:
-        """Connects the loop with necessary arguments like the trainer"""
-        super().connect(trainer, *args, **kwargs)
-        self.epoch_loop.connect(trainer)
-=======
     def connect(self, epoch_loop: EvaluationEpochLoop):
         """Connect the evaluation epoch loop with this loop."""
         self.epoch_loop = epoch_loop
->>>>>>> 299e2899
 
     @property
     def done(self) -> bool:
@@ -102,17 +85,7 @@
         if isinstance(self._max_batches, int):
             self._max_batches = [self._max_batches] * len(self.dataloaders)
 
-<<<<<<< HEAD
-        if self.restarting:
-            self.iteration_count = self.progress.dataloader_idx
-            self.restarting = False
-        else:
-            self.iteration_count = 0
-            # reset batch / epoch progress tracking
-            self.progress.current.reset()
-=======
         super().reset()
->>>>>>> 299e2899
 
     def on_skip(self) -> List:
         return []
@@ -205,21 +178,10 @@
 
     def reload_evaluation_dataloaders(self) -> None:
         """Reloads dataloaders if necessary"""
-<<<<<<< HEAD
-
-        # should always reload the dataloader when performing calling validate.
-        is_validate = self.trainer.state.fn == TrainerFn.VALIDATING
-        model = self.trainer.lightning_module
-        if self.trainer.testing:
-            self.trainer.reset_test_dataloader(model)
-        elif is_validate or self.trainer.val_dataloaders is None or self.trainer._should_reload_dl_epoch:
-            self.trainer.reset_val_dataloader(model)
-=======
         if self.trainer.testing:
             self.trainer.reset_test_dataloader()
         elif self.trainer.val_dataloaders is None or self.trainer._should_reload_dl_epoch:
             self.trainer.reset_val_dataloader()
->>>>>>> 299e2899
 
     def on_evaluation_start(self, *args: Any, **kwargs: Any) -> None:
         """Runs ``on_{validation/test}_start`` hooks"""
