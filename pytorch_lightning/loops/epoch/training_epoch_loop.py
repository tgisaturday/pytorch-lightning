# Copyright The PyTorch Lightning team.
#
# Licensed under the Apache License, Version 2.0 (the "License");
# you may not use this file except in compliance with the License.
# You may obtain a copy of the License at
#
#     http://www.apache.org/licenses/LICENSE-2.0
#
# Unless required by applicable law or agreed to in writing, software
# distributed under the License is distributed on an "AS IS" BASIS,
# WITHOUT WARRANTIES OR CONDITIONS OF ANY KIND, either express or implied.
# See the License for the specific language governing permissions and
# limitations under the License.
from typing import Any, Dict, Iterator, List, Optional, Union

import torch

from pytorch_lightning import loops  # import as loops to avoid circular imports
from pytorch_lightning.loops.batch import TrainingBatchLoop
from pytorch_lightning.trainer.connectors.logger_connector.result import ResultCollection
from pytorch_lightning.trainer.progress import Progress, SchedulerProgress
from pytorch_lightning.utilities.exceptions import MisconfigurationException
from pytorch_lightning.utilities.model_helpers import is_overridden
from pytorch_lightning.utilities.types import STEP_OUTPUT
from pytorch_lightning.utilities.warnings import WarningCache


class TrainingEpochLoop(loops.Loop):
    """
    Runs over all batches in a dataloader (one epoch).

    Args:
        min_steps: The minimum number of steps (batches) to process
        max_steps: The maximum number of steps (batches) to process
    """

    def __init__(self, min_steps: int, max_steps: int):
        super().__init__()
        self.min_steps: int = min_steps
        self.max_steps: int = max_steps
        self.global_step: int = 0
        # the total batch index across all epochs
        self.total_batch_idx: int = 0
        self.is_last_batch: Optional[bool] = None
        self.batch_progress = Progress()
        self.scheduler_progress = SchedulerProgress()

        self.batch_loop: Optional[TrainingBatchLoop] = None
        self.val_loop: Optional["loops.EvaluationLoop"] = None

        self._results = ResultCollection(training=True)
        self._dataloader_idx: Optional[int] = None
        self._warning_cache: WarningCache = WarningCache()
        self._epoch_output: Optional[List[List[STEP_OUTPUT]]] = None

    @property
    def batch_idx(self) -> int:
        """Returns the current batch index (within this epoch)"""
        # use `ready` instead of `completed` in case this is accessed after `completed` has been increased
        # but before the next `ready` increase
        return self.batch_progress.current.ready - 1

    @property
    def done(self) -> bool:
        """Returns whether the training should be stopped.
        The criteria are that the number of steps reached the max steps,
        the last batch is reached or the trainer signals to stop (e.g. by early stopping).
        """
        max_steps_reached = self.max_steps is not None and self.global_step >= self.max_steps
        return max_steps_reached or self.trainer.should_stop or self._num_training_batches_reached(self.is_last_batch)

<<<<<<< HEAD
    def connect(self, trainer: 'pl.Trainer', *args: Any, **kwargs: Any) -> None:
        """Connects the loop with necessary arguments like the trainer"""
        super().connect(trainer, *args, **kwargs)
        self.batch_loop.connect(trainer)
        self.val_loop.connect(trainer)
=======
    def connect(
        self, batch_loop: Optional[TrainingBatchLoop] = None, val_loop: Optional["loops.EvaluationLoop"] = None
    ) -> None:
        """Optionally connect a custom batch or validation loop to this training epoch loop."""
        if batch_loop is not None:
            self.batch_loop = batch_loop
        if val_loop is not None:
            self.val_loop = val_loop
>>>>>>> 299e2899

    def reset(self) -> None:
        """Resets the internal state of the loop for a new run"""
        self.is_last_batch = False
        self._dataloader_idx = 0

        # track epoch output
        self._epoch_output = [[] for _ in range(self.batch_loop.num_active_optimizers(self.total_batch_idx))]

<<<<<<< HEAD
        if self.restarting:
            self.iteration_count = self.batch_loop.current_batch_completed
            self.batches_seen = self.batch_loop.current_batch_completed
            # restarting is finished.
            self.restarting = False
        else:
            # todo (tchaton) the batch_loop should be responsible for that.
            self.batch_loop.progress.current.reset()
=======
        if not self.restarting:
            self.batch_progress.current.reset()
            self.scheduler_progress.current.reset()
            self.batch_loop.optim_progress.reset_on_epoch()
>>>>>>> 299e2899

    def on_run_start(self, *args: Any, **kwargs: Any) -> None:
        self.progress.increment_ready()

        # hook
        self.trainer.logger_connector.on_epoch_start()
        self.trainer.call_hook("on_epoch_start")
        self.trainer.call_hook("on_train_epoch_start")
        self.trainer.fit_loop.epoch_progress.increment_started()

        self.progress.increment_started()

    def advance(self, dataloader_iter: Iterator, **kwargs: Any) -> None:
        """Runs a single training batch.

        Args:
            dataloader_iter: the iterator over the dataloader producing the new batch

        Raises:
            StopIteration: When the epoch is canceled by the user returning -1
        """
        _, (batch, is_last) = next(dataloader_iter)
        self.is_last_batch = is_last

        # ------------------------------------
        # TRAINING_STEP + TRAINING_STEP_END
        # ------------------------------------
        with self.trainer.profiler.profile("training_batch_to_device"):
            batch = self.trainer.accelerator.batch_to_device(batch, dataloader_idx=self._dataloader_idx)

        self.batch_progress.increment_ready()

        with self.trainer.profiler.profile("run_training_batch"):
            batch_output = self.batch_loop.run(batch, self.batch_idx, self._dataloader_idx)

        self.batch_progress.increment_processed()

        # when returning -1 from train_step, we end epoch early
        if batch_output.signal == -1:
            raise StopIteration

        # update non-plateau LR schedulers
        # update epoch-interval ones only when we are at the end of training epoch
        self.update_lr_schedulers("step", update_plateau_schedulers=False)
        if self._num_training_batches_reached(is_last):
            self.update_lr_schedulers("epoch", update_plateau_schedulers=False)

        batch_end_outputs = [opt_idx_out for opt_idx_out in batch_output.training_step_output if len(opt_idx_out)]
        processed_batch_end_outputs = self._prepare_outputs(batch_end_outputs, batch_mode=True)

        # hook
        self.trainer.call_hook(
            "on_train_batch_end", processed_batch_end_outputs, batch, self.batch_idx, self._dataloader_idx
        )
        self.trainer.call_hook("on_batch_end")
        self.trainer.logger_connector.on_batch_end()

        self.batch_progress.increment_completed()

        # figure out what to track for epoch end
        self._track_epoch_end_reduce_metrics(self._epoch_output, batch_end_outputs)

        # -----------------------------------------
        # SAVE METRICS TO LOGGERS AND PROGRESS_BAR
        # -----------------------------------------
        self.trainer.logger_connector.update_train_step_metrics()

    def on_advance_end(self):
        """Runs validation and Checkpointing if necessary.

        Raises:
            StopIteration: if :attr:`done` evaluates to ``True`` to finish this epoch
        """
        # -----------------------------------------
        # VALIDATE IF NEEDED + CHECKPOINT CALLBACK
        # -----------------------------------------
<<<<<<< HEAD
        self.progress.should_check_val = should_check_val = self._should_check_val_fx(
            self.iteration_count, self.is_last_batch
        )

=======
        should_check_val = self._should_check_val_fx(self.batch_idx, self.is_last_batch)
>>>>>>> 299e2899
        if should_check_val:
            self.trainer.validating = True
            self._run_validation()
            self.trainer.training = True

        # -----------------------------------------
        # SAVE LOGGERS (ie: Tensorboard, etc...)
        # -----------------------------------------
        self._save_loggers_on_train_batch_end()

        # update plateau LR scheduler after metrics are logged
        self.update_lr_schedulers("step", update_plateau_schedulers=True)

        self.total_batch_idx += 1

        # progress global step according to grads progress
        self._increment_accumulated_grad_global_step()

        if self.done:
            raise StopIteration

    def on_run_end(self) -> List[List[STEP_OUTPUT]]:
        """Calls the on_epoch_end hook.

        Returns:
            The output of each training step for each optimizer

        Raises:
            MisconfigurationException: ``train_epoch_end`` does not return ``None``
        """
        if self.batch_progress.current.ready == 0:
            # dataloader/iterator did not produce a batch
            return

        # inform logger the batch loop has finished
        self.trainer.logger_connector.epoch_end_reached()

        # prepare epoch output
        processed_outputs = self._prepare_outputs(self._epoch_output, batch_mode=False)

        # get the model and call model.training_epoch_end
        model = self.trainer.lightning_module

        if is_overridden("training_epoch_end", model):
            # run training_epoch_end
            # refresh the result for custom logging at the epoch level
            model._current_fx_name = "training_epoch_end"

            # lightningmodule hook
            training_epoch_end_output = model.training_epoch_end(processed_outputs)

            if training_epoch_end_output is not None:
                raise MisconfigurationException(
                    "training_epoch_end expects a return of None. "
                    "HINT: remove the return statement in training_epoch_end"
                )

<<<<<<< HEAD
        self.progress.increment_processed()
=======
        self.trainer.fit_loop.epoch_progress.increment_processed()
>>>>>>> 299e2899

        # call train epoch end hooks
        self.trainer.call_hook("on_train_epoch_end")
        self.trainer.call_hook("on_epoch_end")
        self.trainer.logger_connector.on_epoch_end()

<<<<<<< HEAD
        self.progress.increment_completed()
=======
        self.update_lr_schedulers("epoch", update_plateau_schedulers=True)
>>>>>>> 299e2899

        epoch_output = self._epoch_output
        # free memory
        self._epoch_output = None
        return epoch_output

    def teardown(self) -> None:
        self._results.cpu()
        self.batch_loop.teardown()
        self.val_loop.teardown()

    def _run_validation(self):
        # reload dataloaders
        self.val_loop.reload_evaluation_dataloaders()

        with torch.no_grad():
            self.val_loop.run()

    def _accumulated_batches_reached(self) -> bool:
        """Determine if accumulation will be finished by the end of the current batch."""
        return self.batch_progress.current.ready % self.trainer.accumulate_grad_batches == 0

    def _num_training_batches_reached(self, is_last_batch: bool = False) -> bool:
        """Checks if we are in the last batch or if there are more batches to follow.

        Args:
            is_last_batch: Whether the current batch is the last one
        """
        return self.batch_progress.current.ready == self.trainer.num_training_batches or is_last_batch

    def _should_accumulate(self) -> bool:
        """Checks if the optimizer step should be performed or gradients should be accumulated for the current step."""
        accumulation_done = self._accumulated_batches_reached()
        is_final_batch = self._num_training_batches_reached()
        return not (accumulation_done or is_final_batch)

    def _track_epoch_end_reduce_metrics(
        self, epoch_output: List[List[STEP_OUTPUT]], batch_end_outputs: STEP_OUTPUT
    ) -> None:
        """Adds the batch outputs to the epoch outputs and prepares reduction"""
        hook_overridden = is_overridden("training_epoch_end", self.trainer.lightning_module)
        if not hook_overridden:
            return

        # track the outputs to reduce at the end of the epoch
        for opt_idx, opt_outputs in enumerate(batch_end_outputs):
            # with 1 step (no tbptt) don't use a sequence at epoch end
            if isinstance(opt_outputs, list) and len(opt_outputs) == 1:
                opt_outputs = opt_outputs[0]

            epoch_output[opt_idx].append(opt_outputs)

    @staticmethod
    def _prepare_outputs(
        outputs: List[List[List["ResultCollection"]]], batch_mode: bool
    ) -> Union[List[List[List[Dict]]], List[List[Dict]], List[Dict], Dict]:
        """
        Extract required information from batch or epoch end results.

        Args:
            outputs: A 3-dimensional list of ``ResultCollection`` objects with dimensions:
                ``[optimizer outs][batch outs][tbptt steps]``.

            batch_mode: If True, ignore the batch output dimension.

        Returns:
            The cleaned outputs with ``ResultCollection`` objects converted to dictionaries.
            All list dimensions of size one will be collapsed.
        """
        processed_outputs = []
        for opt_outputs in outputs:
            # handle an edge case where an optimizer output is the empty list
            if len(opt_outputs) == 0:
                continue

            processed_batch_outputs = []

            if batch_mode:
                opt_outputs = [opt_outputs]

            for batch_outputs in opt_outputs:
                processed_tbptt_outputs = []

                if isinstance(batch_outputs, ResultCollection):
                    batch_outputs = [batch_outputs]

                for tbptt_output in batch_outputs:
                    out = {}
                    if tbptt_output.minimize is not None:
                        out["loss"] = tbptt_output.minimize.detach()
                    out.update(tbptt_output.extra)
                    processed_tbptt_outputs.append(out)

                # if there was only one tbptt step then we can collapse that dimension
                if len(processed_tbptt_outputs) == 1:
                    processed_tbptt_outputs = processed_tbptt_outputs[0]
                processed_batch_outputs.append(processed_tbptt_outputs)

            # batch_outputs should be just one dict (or a list of dicts if using tbptt) per optimizer
            if batch_mode:
                processed_batch_outputs = processed_batch_outputs[0]
            processed_outputs.append(processed_batch_outputs)

        # if there is only one optimiser then we collapse that dimension
        if len(processed_outputs) == 1:
            processed_outputs = processed_outputs[0]
        return processed_outputs

    def update_lr_schedulers(self, interval: str, update_plateau_schedulers: bool) -> None:
        """updates the lr schedulers based on the given interval"""
        if interval == "step" and self._should_accumulate():
            return
        self.trainer.optimizer_connector.update_learning_rates(
            interval=interval,
            update_plateau_schedulers=update_plateau_schedulers,
            opt_indices=[opt_idx for opt_idx, _ in self.batch_loop.get_active_optimizers(self.total_batch_idx)],
        )

    def _increment_accumulated_grad_global_step(self) -> None:
        """Increments global step according to grads progress"""
        if not self._should_accumulate():
            self.global_step = self.trainer.accelerator.update_global_step(
                self.total_batch_idx, self.trainer.global_step
            )

    def _should_check_val_fx(self, batch_idx: int, is_last_batch: bool) -> bool:
        """Decide if we should run validation."""
        if not self.trainer.enable_validation:
            return False

        is_val_check_epoch = (self.trainer.current_epoch + 1) % self.trainer.check_val_every_n_epoch == 0
        if not is_val_check_epoch:
            return False

        # val_check_batch is inf for iterable datasets with no length defined
        is_infinite_dataset = self.trainer.val_check_batch == float("inf")
        if is_last_batch and is_infinite_dataset:
            return True

        if self.trainer.should_stop:
            return True

        # TODO(@awaelchli): let training/eval loop handle logic around limit_*_batches and val_check_batch
        is_val_check_batch = is_last_batch
        if isinstance(self.trainer.limit_train_batches, int) and is_infinite_dataset:
            is_val_check_batch = (batch_idx + 1) % self.trainer.limit_train_batches == 0
        elif self.trainer.val_check_batch != float("inf"):
            is_val_check_batch = (batch_idx + 1) % self.trainer.val_check_batch == 0
        return is_val_check_batch

    def _save_loggers_on_train_batch_end(self) -> None:
        """Flushes loggers to disk"""
        # when loggers should save to disk
        should_flush_logs = self.trainer.logger_connector.should_flush_logs
        if should_flush_logs and self.trainer.is_global_zero and self.trainer.logger is not None:
            self.trainer.logger.save()<|MERGE_RESOLUTION|>--- conflicted
+++ resolved
@@ -69,13 +69,6 @@
         max_steps_reached = self.max_steps is not None and self.global_step >= self.max_steps
         return max_steps_reached or self.trainer.should_stop or self._num_training_batches_reached(self.is_last_batch)
 
-<<<<<<< HEAD
-    def connect(self, trainer: 'pl.Trainer', *args: Any, **kwargs: Any) -> None:
-        """Connects the loop with necessary arguments like the trainer"""
-        super().connect(trainer, *args, **kwargs)
-        self.batch_loop.connect(trainer)
-        self.val_loop.connect(trainer)
-=======
     def connect(
         self, batch_loop: Optional[TrainingBatchLoop] = None, val_loop: Optional["loops.EvaluationLoop"] = None
     ) -> None:
@@ -84,7 +77,6 @@
             self.batch_loop = batch_loop
         if val_loop is not None:
             self.val_loop = val_loop
->>>>>>> 299e2899
 
     def reset(self) -> None:
         """Resets the internal state of the loop for a new run"""
@@ -94,21 +86,10 @@
         # track epoch output
         self._epoch_output = [[] for _ in range(self.batch_loop.num_active_optimizers(self.total_batch_idx))]
 
-<<<<<<< HEAD
-        if self.restarting:
-            self.iteration_count = self.batch_loop.current_batch_completed
-            self.batches_seen = self.batch_loop.current_batch_completed
-            # restarting is finished.
-            self.restarting = False
-        else:
-            # todo (tchaton) the batch_loop should be responsible for that.
-            self.batch_loop.progress.current.reset()
-=======
         if not self.restarting:
             self.batch_progress.current.reset()
             self.scheduler_progress.current.reset()
             self.batch_loop.optim_progress.reset_on_epoch()
->>>>>>> 299e2899
 
     def on_run_start(self, *args: Any, **kwargs: Any) -> None:
         self.progress.increment_ready()
@@ -185,14 +166,7 @@
         # -----------------------------------------
         # VALIDATE IF NEEDED + CHECKPOINT CALLBACK
         # -----------------------------------------
-<<<<<<< HEAD
-        self.progress.should_check_val = should_check_val = self._should_check_val_fx(
-            self.iteration_count, self.is_last_batch
-        )
-
-=======
         should_check_val = self._should_check_val_fx(self.batch_idx, self.is_last_batch)
->>>>>>> 299e2899
         if should_check_val:
             self.trainer.validating = True
             self._run_validation()
@@ -250,22 +224,14 @@
                     "HINT: remove the return statement in training_epoch_end"
                 )
 
-<<<<<<< HEAD
-        self.progress.increment_processed()
-=======
         self.trainer.fit_loop.epoch_progress.increment_processed()
->>>>>>> 299e2899
 
         # call train epoch end hooks
         self.trainer.call_hook("on_train_epoch_end")
         self.trainer.call_hook("on_epoch_end")
         self.trainer.logger_connector.on_epoch_end()
 
-<<<<<<< HEAD
-        self.progress.increment_completed()
-=======
         self.update_lr_schedulers("epoch", update_plateau_schedulers=True)
->>>>>>> 299e2899
 
         epoch_output = self._epoch_output
         # free memory
