--- conflicted
+++ resolved
@@ -51,11 +51,7 @@
 
 class LightningDeepSpeedModule(_LightningModuleWrapperBase):
 
-<<<<<<< HEAD
-    def __init__(self, pl_module: 'pl.LightningModule', precision: int):
-=======
     def __init__(self, pl_module: 'pl.LightningModule', precision: int) -> None:
->>>>>>> 7e6010fc
         super().__init__(pl_module)
         self.precision = precision
 
@@ -382,11 +378,7 @@
         distributed_sampler_kwargs = dict(num_replicas=self.world_size, rank=self.global_rank)
         return distributed_sampler_kwargs
 
-<<<<<<< HEAD
-    def init_optimizers(self, trainer, model: 'pl.LightningModule') -> Tuple[List, List, List]:
-=======
     def init_optimizers(self, trainer: 'pl.Trainer', model: 'pl.LightningModule') -> Tuple[List, List, List]:
->>>>>>> 7e6010fc
         # Skip initializing optimizers here as DeepSpeed handles optimizers via config.
         # User may have specified config options instead in configure_optimizers, but this is handled
         # via `_initialize_deepspeed_train`
