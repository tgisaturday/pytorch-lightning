--- conflicted
+++ resolved
@@ -21,11 +21,7 @@
 from torch.optim import Optimizer
 
 from pytorch_lightning import Callback, LightningDataModule, LightningModule, seed_everything, Trainer
-<<<<<<< HEAD
 from pytorch_lightning.utilities import _JSONARGPARSE_AVAILABLE, rank_zero_warn, warnings
-=======
-from pytorch_lightning.utilities import _JSONARGPARSE_AVAILABLE, warnings
->>>>>>> 3096ab88
 from pytorch_lightning.utilities.cloud_io import get_filesystem
 from pytorch_lightning.utilities.exceptions import MisconfigurationException
 from pytorch_lightning.utilities.model_helpers import is_overridden
@@ -281,8 +277,8 @@
 
         parser_kwargs = parser_kwargs or {}
         parser_kwargs.update({"description": description, "env_prefix": env_prefix, "default_env": env_parse})
-<<<<<<< HEAD
         self.setup_parser(run, **parser_kwargs)
+        self.link_optimizers_and_lr_schedulers()
         self.parse_arguments(self.parser)
 
         subcommand: Optional[str] = self.config["subcommand"] if run else None
@@ -290,13 +286,6 @@
         self._get = partial(self._get, subcommand)
 
         seed = self._get(self.config, "seed_everything")
-=======
-        self.setup_parser(**parser_kwargs)
-        self.link_optimizers_and_lr_schedulers()
-        self.parse_arguments(self.parser)
-
-        seed = self.config.get("seed_everything")
->>>>>>> 3096ab88
         if seed is not None:
             seed_everything(seed, workers=True)
 
@@ -304,39 +293,23 @@
         self.instantiate_classes()
         self.add_configure_optimizers_method_to_model()
 
-<<<<<<< HEAD
         if subcommand is not None:
             self._run_subcommand(subcommand)
 
-    def setup_parser(self, add_subcommands: bool = True, **kwargs: Any) -> None:
-        """Initialize and setup the parser, subcommands, and arguments"""
+    def init_parser(self, **kwargs: Any) -> LightningArgumentParser:
+        """Method that instantiates the argument parser."""
+        return LightningArgumentParser(**kwargs)
+
+    def setup_parser(self, add_subcommands: bool, **kwargs: Any) -> None:
+        """Initialize and setup the parser, subcommands, and arguments."""
         self.parser = self.init_parser(**kwargs)
         self._subcommand_method_arguments: Dict[str, List[str]] = {}
         if add_subcommands:
             self._add_subcommands(self.parser)
         else:
             self._add_arguments(self.parser)
-=======
-        self.prepare_fit_kwargs()
-        self.before_fit()
-        self.fit()
-        self.after_fit()
->>>>>>> 3096ab88
-
-    def init_parser(self, **kwargs: Any) -> LightningArgumentParser:
-        """Method that instantiates the argument parser."""
-        return LightningArgumentParser(**kwargs)
-
-<<<<<<< HEAD
-    def _add_default_arguments(self, parser: LightningArgumentParser) -> None:
-=======
-    def setup_parser(self, **kwargs: Any) -> None:
-        """Initialize and setup the parser, and arguments."""
-        self.parser = self.init_parser(**kwargs)
-        self._add_arguments(self.parser)
 
     def add_default_arguments_to_parser(self, parser: LightningArgumentParser) -> None:
->>>>>>> 3096ab88
         """Adds default arguments to the parser."""
         parser.add_argument(
             "--seed_everything",
@@ -345,11 +318,7 @@
             help="Set to an int to run seed_everything with this value before classes instantiation",
         )
 
-<<<<<<< HEAD
-    def _add_core_arguments(self, parser: LightningArgumentParser) -> None:
-=======
     def add_core_arguments_to_parser(self, parser: LightningArgumentParser) -> None:
->>>>>>> 3096ab88
         """Adds arguments from the core classes to the parser."""
         parser.add_lightning_class_args(self.trainer_class, "trainer")
         trainer_defaults = {"trainer." + k: v for k, v in self.trainer_defaults.items() if k != "callbacks"}
@@ -358,7 +327,20 @@
         if self.datamodule_class is not None:
             parser.add_lightning_class_args(self.datamodule_class, "data", subclass_mode=self.subclass_mode_data)
 
-<<<<<<< HEAD
+    def _add_arguments(self, parser: LightningArgumentParser) -> None:
+        # default + core + custom arguments
+        self.add_default_arguments_to_parser(parser)
+        self.add_core_arguments_to_parser(parser)
+        self.add_arguments_to_parser(parser)
+
+    def add_arguments_to_parser(self, parser: LightningArgumentParser) -> None:
+        """
+        Implement to add extra arguments to the parser or link arguments
+
+        Args:
+            parser: The parser object to which arguments can be added
+        """
+
     @staticmethod
     def subcommands() -> Dict[str, Set[str]]:
         """Defines the list of available subcommands and the arguments to skip."""
@@ -390,31 +372,6 @@
         self._subcommand_method_arguments[subcommand] = added
         return parser
 
-    def _add_arguments(self, parser: LightningArgumentParser) -> None:
-        # default + core + custom arguments
-        self._add_default_arguments(parser)
-        self._add_core_arguments(parser)
-        self.add_arguments(parser)
-
-    def add_arguments(self, parser: LightningArgumentParser) -> None:
-        """
-        Implement to add extra arguments to the parser or link arguments
-=======
-    def _add_arguments(self, parser: LightningArgumentParser) -> None:
-        # default + core + custom arguments
-        self.add_default_arguments_to_parser(parser)
-        self.add_core_arguments_to_parser(parser)
-        self.add_arguments_to_parser(parser)
-
-    def add_arguments_to_parser(self, parser: LightningArgumentParser) -> None:
-        """
-        Implement to add extra arguments to the parser or link arguments.
->>>>>>> 3096ab88
-
-        Args:
-            parser: The parser object to which arguments can be added
-        """
-
     def link_optimizers_and_lr_schedulers(self) -> None:
         """Creates argument links for optimizers and learning rate schedulers that specified a ``link_to``."""
         for key, (class_type, link_to) in self.parser.optimizers_and_lr_schedulers.items():
@@ -427,11 +384,7 @@
                 self.parser.link_arguments(key, link_to, compute_fn=add_class_path)
 
     def parse_arguments(self, parser: LightningArgumentParser) -> None:
-<<<<<<< HEAD
-        """Parses command line arguments and stores it in ``self.config``"""
-=======
         """Parses command line arguments and stores it in ``self.config``."""
->>>>>>> 3096ab88
         self.config = parser.parse_args()
 
     def before_instantiate_classes(self) -> None:
@@ -440,17 +393,10 @@
     def instantiate_classes(self) -> None:
         """Instantiates the classes and sets their attributes."""
         self.config_init = self.parser.instantiate_classes(self.config)
-<<<<<<< HEAD
         self.datamodule = self._get(self.config_init, "data")
         self.model = self._get(self.config_init, "model")
         callbacks = [self._get(self.config_init, c) for c in self.parser.callback_keys]
         self.trainer = self.instantiate_trainer(self._get(self.config_init, "trainer"), callbacks)
-=======
-        self.datamodule = self.config_init.get("data")
-        self.model = self.config_init["model"]
-        callbacks = [self.config_init[c] for c in self.parser.callback_keys]
-        self.trainer = self.instantiate_trainer(self.config_init["trainer"], callbacks)
->>>>>>> 3096ab88
 
     def instantiate_trainer(self, config: Dict[str, Any], callbacks: List[Callback]) -> Trainer:
         """Instantiates the trainer."""
